/*
 * FreeRTOS V202011.00
 * Copyright (C) 2020 Amazon.com, Inc. or its affiliates.  All Rights Reserved.
 *
 * Permission is hereby granted, free of charge, to any person obtaining a copy of
 * this software and associated documentation files (the "Software"), to deal in
 * the Software without restriction, including without limitation the rights to
 * use, copy, modify, merge, publish, distribute, sublicense, and/or sell copies of
 * the Software, and to permit persons to whom the Software is furnished to do so,
 * subject to the following conditions:
 *
 * The above copyright notice and this permission notice shall be included in all
 * copies or substantial portions of the Software.
 *
 * THE SOFTWARE IS PROVIDED "AS IS", WITHOUT WARRANTY OF ANY KIND, EXPRESS OR
 * IMPLIED, INCLUDING BUT NOT LIMITED TO THE WARRANTIES OF MERCHANTABILITY, FITNESS
 * FOR A PARTICULAR PURPOSE AND NONINFRINGEMENT. IN NO EVENT SHALL THE AUTHORS OR
 * COPYRIGHT HOLDERS BE LIABLE FOR ANY CLAIM, DAMAGES OR OTHER LIABILITY, WHETHER
 * IN AN ACTION OF CONTRACT, TORT OR OTHERWISE, ARISING FROM, OUT OF OR IN
 * CONNECTION WITH THE SOFTWARE OR THE USE OR OTHER DEALINGS IN THE SOFTWARE.
 *
 * https://www.FreeRTOS.org
 * https://aws.amazon.com/freertos
 *
 */

/**
 * @file mqtt_agent.h
 * @brief Functions for running a coreMQTT client in a dedicated thread.
 */
#ifndef MQTT_AGENT_H
#define MQTT_AGENT_H

/* MQTT library includes. */
#include "core_mqtt.h"
#include "core_mqtt_state.h"


/**
<<<<<<< HEAD
 * @brief The maximum number of pending acknowledgments to track for a single
 * connection.
 * @note The MQTT agent tracks MQTT commands (such as PUBLISH and SUBSCRIBE) 
 * that are still waiting to be acknowledged.  MQTT_AGENT_MAX_OUTSTANDING_ACKS 
 * set the maximum number of acknowledgments that can be outstanding at any one 
 * time. The higher this number is the greater the agent's RAM consumption will 
 * be.
 */
#ifndef MQTT_AGENT_MAX_OUTSTANDING_ACKS
    #define MQTT_AGENT_MAX_OUTSTANDING_ACKS               ( 20 )
=======
 * @brief The maximum number of MQTT connections that can be tracked.
 */
#ifndef MQTT_AGENT_MAX_SIMULTANEOUS_CONNECTIONS
    #define MQTT_AGENT_MAX_SIMULTANEOUS_CONNECTIONS    1
#endif

/**
 * @brief The maximum number of pending acknowledgments to track for a single
 * connection.
 *
 * @note The MQTT agent tracks MQTT commands (such as PUBLISH and SUBSCRIBE) th
 * at are still waiting to be acknowledged.  MQTT_AGENT_MAX_OUTSTANDING_ACKS set
 * the maximum number of acknowledgments that can be outstanding at any one time.
 * The higher this number is the greater the agent's RAM consumption will be.
 */
#ifndef MQTT_AGENT_MAX_OUTSTANDING_ACKS
    #define MQTT_AGENT_MAX_OUTSTANDING_ACKS    ( 20 )
>>>>>>> 01483b65
#endif

/**
 * @brief The maximum number of subscriptions to track for a single connection.
<<<<<<< HEAD
 * @note The MQTT agent keeps a record of all existing MQTT subscriptions.
 * MQTT_AGENT_MAX_SIMULTANEOUS_SUBSCRIPTIONS sets the maximum number of
 * subscriptions records that can be maintained at one time.  The higher this
 * number is the greater the agents RAM consumption will be.
 */
#ifndef MQTT_AGENT_MAX_SIMULTANEOUS_SUBSCRIPTIONS
    #define MQTT_AGENT_MAX_SIMULTANEOUS_SUBSCRIPTIONS     ( 10 )
=======
 *
 * @note The MQTT agent keeps a record of all existing MQTT subscriptions.
 * MQTT_AGENT_MAX_SIMULTANEOUS_SUBSCRIPTIONS sets the maximum number of
 * subscriptions records that can be maintained at one time.  The higher this
 * number is the greater the agent's RAM consumption will be.
 */
#ifndef MQTT_AGENT_MAX_SIMULTANEOUS_SUBSCRIPTIONS
    #define MQTT_AGENT_MAX_SIMULTANEOUS_SUBSCRIPTIONS    ( 10 )
>>>>>>> 01483b65
#endif

/**
 * @brief Size of statically allocated buffers for holding subscription filters.
<<<<<<< HEAD
=======
 *
>>>>>>> 01483b65
 * @note Subscription filters are strings such as "/my/topicname/#".  These
 * strings are limited to a maximum of MQTT_AGENT_MAX_SUBSCRIPTION_FILTER_LENGTH
 * characters. The higher this number is the greater the agent's RAM consumption
 * will be.
 */
#ifndef MQTT_AGENT_MAX_SUBSCRIPTION_FILTER_LENGTH
<<<<<<< HEAD
    #define MQTT_AGENT_MAX_SUBSCRIPTION_FILTER_LENGTH     ( 100 )
=======
    #define MQTT_AGENT_MAX_SUBSCRIPTION_FILTER_LENGTH    ( 100 )
#endif

/**
 * @brief Dimensions the buffer used to serialise and deserialise MQTT packets.
 * @note Specified in bytes.  Must be large enough to hold the maximum
 * anticipated MQTT payload.
 */
#ifndef MQTT_AGENT_NETWORK_BUFFER_SIZE
    #define MQTT_AGENT_NETWORK_BUFFER_SIZE    ( 5000 )
>>>>>>> 01483b65
#endif

/**
 * @brief Time in MS that the MQTT agent task will wait in the Blocked state (so
 * not using any CPU time) for a command to arrive in its command queue before
 * exiting the blocked state so it can call MQTT_ProcessLoop().
<<<<<<< HEAD
=======
 *
>>>>>>> 01483b65
 * @note It is important MQTT_ProcessLoop() is called often if there is known
 * MQTT traffic, but calling it too often can take processing time away from
 * lower priority tasks and waste CPU time and power.
 */
#ifndef MQTT_AGENT_MAX_EVENT_QUEUE_WAIT_TIME
<<<<<<< HEAD
    #define MQTT_AGENT_MAX_EVENT_QUEUE_WAIT_TIME          pdMS_TO_TICKS( 1000 )
=======
    #define MQTT_AGENT_MAX_EVENT_QUEUE_WAIT_TIME    pdMS_TO_TICKS( 1000 )
>>>>>>> 01483b65
#endif

/**
 * @brief Dimensions the buffer used to  serialise and deserialise MQTT packets.
 * @note Specified in bytes.  Must be large enough to hold the maximum
 * anticipated MQTT payload.
 */
#define MQTT_AGENT_NETWORK_BUFFER_SIZE                    ( 5000 )

/*-----------------------------------------------------------*/

/**
 * @brief Struct containing context for a specific command.
 *
 * @note An instance of this struct and any variables it points to MUST stay
 * in scope until the associated command is processed, and its callback called.
 */
struct CommandContext;
typedef struct CommandContext CommandContext_t;

/**
 * @brief Callback function called when a command completes.
 */
typedef void (* CommandCallback_t )( void *,
                                     MQTTStatus_t );

/**
 * @brief Callback function called when a publish is received.
 */
typedef void (* PublishCallback_t )( MQTTPublishInfo_t * pxPublishInfo,
                                     void * pxSubscriptionContext );

/**
 * @brief MQTT contexts are owned by the MQTT agent and referenced using handles of
 * type.
 */
typedef int MQTTContextHandle_t;

/*-----------------------------------------------------------*/

/**
 * @brief Process commands from the command queue in a loop.
 *
 * This demo requires a process loop command to be enqueued before calling this
 * function, and will re-add a process loop command every time one is processed.
 * This demo will exit the loop after receiving an unsubscribe operation.
 *
 * @return pointer to MQTT context that caused error, or `NULL` if terminated
 * gracefully.
 */
MQTTContext_t * MQTTAgent_CommandLoop( void );

/**
 * @brief Resume a session by resending publishes if a session is present in
 * the broker, or reestablish subscriptions if not.
 *
 * @param[in] mqttContextHandle Handle to the MQTT connection to resume.
 * @param[in] sessionPresent The session present flag from the broker.
 *
 * @return `MQTTSuccess` if it succeeds in resending publishes, else an
 * appropriate error code from `MQTT_Publish()`
 */
MQTTStatus_t MQTTAgent_ResumeSession( MQTTContextHandle_t mqttContextHandle,
                                      bool sessionPresent );

/**
 * @brief Add a command to call MQTT_Subscribe() for an MQTT connection.
 *
 * @param[in] mqttContextHandle Handle to the MQTT connection to use.
 * @param[in] pSubscriptionInfo Struct describing topic to subscribe to.
 * @param[in] incomingPublishCallback Incoming publish callback for the subscriptions.
 * @param[in] incomingPublishCallbackContext Context for the publish callback.
 * @param[in] commandCompleteCallback Optional callback to invoke when the command completes.
 * @param[in] commandCompleteCallbackContext Optional completion callback context.
 * @param[in] blockTimeMS The maximum amount of time in milliseconds to wait for the
 * command to be posted to the MQTT agent should the MQTT agent's event queue be
 * full.  Tasks wait in the Blocked state so don't use any CPU time.
 *
 * @return `MQTTSuccess` if the command was posted to the MQTT agents event queue.
 * Otherwise an enumerated error code.
 */
MQTTStatus_t MQTTAgent_Subscribe( MQTTContextHandle_t mqttContextHandle,
                                  MQTTSubscribeInfo_t * pSubscriptionInfo,
                                  PublishCallback_t incomingPublishCallback,
                                  void * incomingPublishCallbackContext,
                                  CommandCallback_t commandCompleteCallback,
                                  void * commandCompleteCallbackContext,
                                  uint32_t blockTimeMS );

/**
 * @brief Add a command to call MQTT_Unsubscribe() for an MQTT connection.
 *
 * @param[in] mqttContextHandle Handle to the MQTT connection to use.
 * @param[in] pSubscriptionList List of topics to unsubscribe from.
 * @param[in] cmdCompleteCallback Optional callback to invoke when the command completes.
 * @param[in] pCommandCompleteCallbackContext Optional completion callback context.
 * @param[in] blockTimeMS The maximum amount of time in milliseconds to wait for the
 * command to be posted to the MQTT agent should the MQTT agent's event queue be
 * full.  Tasks wait in the Blocked state so don't use any CPU time.
 *
 * @return `MQTTSuccess` if the command was posted to the MQTT agents event queue.
 * Otherwise an enumerated error code.
 */
MQTTStatus_t MQTTAgent_Unsubscribe( MQTTContextHandle_t mqttContextHandle,
                                    MQTTSubscribeInfo_t * pSubscriptionList,
                                    CommandCallback_t cmdCompleteCallback,
                                    CommandContext_t * pCommandCompleteCallbackContext,
                                    uint32_t blockTimeMS );

/**
 * @brief Add a command to call MQTT_Publish() for an MQTT connection.
 *
 * @param[in] mqttContextHandle Handle for the MQTT context to use.
 * @param[in] pPublishInfo MQTT PUBLISH information.
 * @param[in] commandCompleteCallback Optional callback to invoke when the command completes.
 * @param[in] commandCompleteCallbackContext Optional completion callback context.
 * @param[in] blockTimeMS The maximum amount of time in milliseconds to wait for the
 * command to be posted to the MQTT agent should the MQTT agent's event queue be
 * full.  Tasks wait in the Blocked state so don't use any CPU time.
 *
 * @return `MQTTSuccess` if the command was posted to the MQTT agents event queue.
 * Otherwise an enumerated error code.
 */
MQTTStatus_t MQTTAgent_Publish( MQTTContextHandle_t mqttContextHandle,
                                MQTTPublishInfo_t * pPublishInfo,
                                CommandCallback_t commandCompleteCallback,
                                CommandContext_t * commandCompleteCallbackContext,
                                uint32_t blockTimeMS );

/**
 * @brief Send a message to the MQTT agent purely to trigger an iteration of its loop,
 * which will result in a call to MQTT_ProcessLoop().  This function can be used to
 * wake the MQTT agent task when it is known data may be available on the connected
 * socket.
 *
 * @param[in] mqttContextHandle Handle of the MQTT connection to use.
 * @param[in] blockTimeMS The maximum amount of time in milliseconds to wait for the
 * command to be posted to the MQTT agent should the MQTT agent's event queue be
 * full.  Tasks wait in the Blocked state so don't use any CPU time.
 *
 * @return `MQTTSuccess` if the command was posted to the MQTT agents event queue.
 * Otherwise an enumerated error code.
 */
MQTTStatus_t MQTTAgent_TriggerProcessLoop( MQTTContextHandle_t mqttContextHandle,
                                           uint32_t blockTimeMS );

/**
 * @brief Add a command to call MQTT_Ping() for an MQTT connection.
 *
 * @param[in] mqttContextHandle Handle of the MQTT connection to use.
 * @param[in] cmdCompleteCallback Optional callback to invoke when the command completes.
 * @param[in] pCommandCompleteCallbackContext Optional completion callback context.
 * @param[in] blockTimeMS The maximum amount of time in milliseconds to wait for the
 * command to be posted to the MQTT agent should the MQTT agent's event queue be
 * full.  Tasks wait in the Blocked state so don't use any CPU time.
 *
 * @return `MQTTSuccess` if the command was posted to the MQTT agents event queue.
 * Otherwise an enumerated error code.
 */
MQTTStatus_t MQTTAgent_Ping( MQTTContextHandle_t mqttContextHandle,
                             CommandCallback_t cmdCompleteCallback,
                             CommandContext_t * pCommandCompleteCallbackContext,
                             uint32_t blockTImeMS );

/**
 * @brief Add a command to disconnect an MQTT connection.
 *
 * @param[in] mqttContextHandle Handle of the MQTT connection to use.
 * @param[in] cmdCompleteCallback Optional callback to invoke when the command completes.
 * @param[in] pCommandCompleteCallbackContext Optional completion callback context.
 * @param[in] blockTimeMS The maximum amount of time in milliseconds to wait for the
 * command to be posted to the MQTT agent should the MQTT agent's event queue be
 * full.  Tasks wait in the Blocked state so don't use any CPU time.
 *
 * @return `MQTTSuccess` if the command was posted to the MQTT agents event queue.
 * Otherwise an enumerated error code.
 */
MQTTStatus_t MQTTAgent_Disconnect( MQTTContextHandle_t mqttContextHandle,
                                   CommandCallback_t cmdCompleteCallback,
                                   CommandContext_t * pCommandCompleteCallbackContext,
                                   uint32_t blockTimeMS );

/**
 * @brief Add a command to clear memory associated with an MQTT connection.
 *
 * @param[in] mqttContextHandle Handle of the MQTT context to clear.
 * @param[in] cmdCompleteCallback Optional callback to invoke when the command completes.
 * @param[in] pCommandCompleteCallbackContext Optional completion callback context.
 * @param[in] blockTimeMS The maximum amount of time in milliseconds to wait for the
 * command to be posted to the MQTT agent should the MQTT agent's event queue be
 * full.  Tasks wait in the Blocked state so don't use any CPU time.
 *
 * @return `MQTTSuccess` if the command was posted to the MQTT agents event queue.
 * Otherwise an enumerated error code.
 */
MQTTStatus_t MQTTAgent_Free( MQTTContextHandle_t mqttContextHandle,
                             CommandCallback_t cmdCompleteCallback,
                             CommandContext_t * pCommandCompleteCallbackContext,
                             uint32_t blockTimeMS );

/**
 * @brief Add a termination command to the command queue.
 * @param[in] blockTimeMS The maximum amount of time in milliseconds to wait for the
 * command to be posted to the MQTT agent should the MQTT agent's event queue be
 * full.  Tasks wait in the Blocked state so don't use any CPU time.
 *
 * @return `MQTTSuccess` if the command was posted to the MQTT agents event queue.
 * Otherwise an enumerated error code.
 */
MQTTStatus_t MQTTAgent_Terminate( uint32_t blockTimemS );

/**
 * @brief Get the number of commands waiting in the queue.
 *
 * @return The number of enqueued commands.
 */
uint32_t MQTTAgent_GetNumWaiting( void );

/**
 * @brief Perform any initialisation the MQTT agent requires before it is can
 * be used.  Must called before any other function.
 *
 * @param[in] mqttContextHandle Handle of the first MQTT context to use with the
 * agent.
 * @param[in] pTransportInterface Transport interface to use with the MQTT.
 * library.  See https://www.freertos.org/network-interface.html
 * @param[in] getCurrentTimeMs Pointer to a function that returns a count value
 * that increments every millisecond.
 * @param[in] unknownIncomingPublishCallback A callback to execute should the
 * agent receive a publish message from a topic filter it is not subscribed to.
 * This can happen with incoming control information.
 * @param[in] pDefaultPublishContext A pointer to a context structure defined by
 * the application writer.  The context is passed into
 * unknownIncomingPublishCallback() should it be called.
 *
 * @return `true` if the command was enqueued, else `false`.
 */
MQTTStatus_t MQTTAgent_Init( MQTTContextHandle_t mqttContextHandle,
                             TransportInterface_t * pTransportInterface,
                             MQTTGetCurrentTimeFunc_t getCurrentTimeMs,
                             PublishCallback_t unknownIncomingPublishCallback,
                             void * pDefaultPublishContext );

/**
 * @brief Connects to an MQTT broker.  Note this function uses the transport
 * interface passed in using MQTTAgent_Init().  This function only creates the
 * MQTT connection, it does not create the TCP connection.  It also calls
 * the coreMQTT_Connect() API directly, not from within the context of the MQTT
 * agent task.
 *
 * @param[in] mqttContextHandle Handle of the MQTT context that should connect to
 * the broker.
 * @param[in] pConnectInfo Pointer to a structure that describes the connection
 * to make.
 * @param[in] pWillInfo Pointer to a structure that describes the MQTT Last Will
 * and Testament message associated with this connection.  See the MQTT
 * specification.
 * @param[in] timeoutMs The maximum time in milliseconds to wait for a connection
 * to be established before giving up.
 * @param[out] pSessionPresent Whether a previous session was present. Only
 * relevant if not establishing a clean session.
 * unknownIncomingPublishCallback() should it be called.
 *
 * @return #MQTTNoMemory if the #MQTTContext_t.networkBuffer is too small to
 * hold the MQTT packet;
 * #MQTTBadParameter if invalid parameters are passed;
 * #MQTTSendFailed if transport send failed;
 * #MQTTRecvFailed if transport receive failed for CONNACK;
 * #MQTTNoDataAvailable if no data available to receive in transport until
 * the @p timeoutMs for CONNACK;
 * #MQTTSuccess otherwise.
 */
MQTTStatus_t MQTTAgent_Connect( MQTTContextHandle_t mqttContextHandle,
                                const MQTTConnectInfo_t * pConnectInfo,
                                const MQTTPublishInfo_t * pWillInfo,
                                uint32_t timeoutMs,
                                bool * pSessionPresent );


#endif /* MQTT_AGENT_H */<|MERGE_RESOLUTION|>--- conflicted
+++ resolved
@@ -37,18 +37,6 @@
 
 
 /**
-<<<<<<< HEAD
- * @brief The maximum number of pending acknowledgments to track for a single
- * connection.
- * @note The MQTT agent tracks MQTT commands (such as PUBLISH and SUBSCRIBE) 
- * that are still waiting to be acknowledged.  MQTT_AGENT_MAX_OUTSTANDING_ACKS 
- * set the maximum number of acknowledgments that can be outstanding at any one 
- * time. The higher this number is the greater the agent's RAM consumption will 
- * be.
- */
-#ifndef MQTT_AGENT_MAX_OUTSTANDING_ACKS
-    #define MQTT_AGENT_MAX_OUTSTANDING_ACKS               ( 20 )
-=======
  * @brief The maximum number of MQTT connections that can be tracked.
  */
 #ifndef MQTT_AGENT_MAX_SIMULTANEOUS_CONNECTIONS
@@ -66,20 +54,10 @@
  */
 #ifndef MQTT_AGENT_MAX_OUTSTANDING_ACKS
     #define MQTT_AGENT_MAX_OUTSTANDING_ACKS    ( 20 )
->>>>>>> 01483b65
 #endif
 
 /**
  * @brief The maximum number of subscriptions to track for a single connection.
-<<<<<<< HEAD
- * @note The MQTT agent keeps a record of all existing MQTT subscriptions.
- * MQTT_AGENT_MAX_SIMULTANEOUS_SUBSCRIPTIONS sets the maximum number of
- * subscriptions records that can be maintained at one time.  The higher this
- * number is the greater the agents RAM consumption will be.
- */
-#ifndef MQTT_AGENT_MAX_SIMULTANEOUS_SUBSCRIPTIONS
-    #define MQTT_AGENT_MAX_SIMULTANEOUS_SUBSCRIPTIONS     ( 10 )
-=======
  *
  * @note The MQTT agent keeps a record of all existing MQTT subscriptions.
  * MQTT_AGENT_MAX_SIMULTANEOUS_SUBSCRIPTIONS sets the maximum number of
@@ -88,24 +66,17 @@
  */
 #ifndef MQTT_AGENT_MAX_SIMULTANEOUS_SUBSCRIPTIONS
     #define MQTT_AGENT_MAX_SIMULTANEOUS_SUBSCRIPTIONS    ( 10 )
->>>>>>> 01483b65
 #endif
 
 /**
  * @brief Size of statically allocated buffers for holding subscription filters.
-<<<<<<< HEAD
-=======
- *
->>>>>>> 01483b65
+ *
  * @note Subscription filters are strings such as "/my/topicname/#".  These
  * strings are limited to a maximum of MQTT_AGENT_MAX_SUBSCRIPTION_FILTER_LENGTH
  * characters. The higher this number is the greater the agent's RAM consumption
  * will be.
  */
 #ifndef MQTT_AGENT_MAX_SUBSCRIPTION_FILTER_LENGTH
-<<<<<<< HEAD
-    #define MQTT_AGENT_MAX_SUBSCRIPTION_FILTER_LENGTH     ( 100 )
-=======
     #define MQTT_AGENT_MAX_SUBSCRIPTION_FILTER_LENGTH    ( 100 )
 #endif
 
@@ -116,35 +87,20 @@
  */
 #ifndef MQTT_AGENT_NETWORK_BUFFER_SIZE
     #define MQTT_AGENT_NETWORK_BUFFER_SIZE    ( 5000 )
->>>>>>> 01483b65
 #endif
 
 /**
  * @brief Time in MS that the MQTT agent task will wait in the Blocked state (so
  * not using any CPU time) for a command to arrive in its command queue before
  * exiting the blocked state so it can call MQTT_ProcessLoop().
-<<<<<<< HEAD
-=======
- *
->>>>>>> 01483b65
+ *
  * @note It is important MQTT_ProcessLoop() is called often if there is known
  * MQTT traffic, but calling it too often can take processing time away from
  * lower priority tasks and waste CPU time and power.
  */
 #ifndef MQTT_AGENT_MAX_EVENT_QUEUE_WAIT_TIME
-<<<<<<< HEAD
-    #define MQTT_AGENT_MAX_EVENT_QUEUE_WAIT_TIME          pdMS_TO_TICKS( 1000 )
-=======
     #define MQTT_AGENT_MAX_EVENT_QUEUE_WAIT_TIME    pdMS_TO_TICKS( 1000 )
->>>>>>> 01483b65
-#endif
-
-/**
- * @brief Dimensions the buffer used to  serialise and deserialise MQTT packets.
- * @note Specified in bytes.  Must be large enough to hold the maximum
- * anticipated MQTT payload.
- */
-#define MQTT_AGENT_NETWORK_BUFFER_SIZE                    ( 5000 )
+#endif
 
 /*-----------------------------------------------------------*/
 
